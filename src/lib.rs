// Copyright 2018 Mozilla
//
// Licensed under the Apache License, Version 2.0 (the "License"); you may not use
// this file except in compliance with the License. You may obtain a copy of the
// License at http://www.apache.org/licenses/LICENSE-2.0
// Unless required by applicable law or agreed to in writing, software distributed
// under the License is distributed on an "AS IS" BASIS, WITHOUT WARRANTIES OR
// CONDITIONS OF ANY KIND, either express or implied. See the License for the
// specific language governing permissions and limitations under the License.

//! a simple, humane, typed Rust interface to [LMDB](http://www.lmdb.tech/doc/)
//!
//! It aims to achieve the following:
//!
//! - Avoid LMDB's sharp edges (e.g., obscure error codes for common situations).
//! - Report errors via [failure](https://docs.rs/failure/).
//! - Correctly restrict access to one handle per process via a [Manager](struct.Manager.html).
//! - Use Rust's type system to make single-typed key stores (including LMDB's own integer-keyed stores)
//!   safe and ergonomic.
//! - Encode and decode values via [bincode](https://docs.rs/bincode/)/[serde](https://docs.rs/serde/)
//!   and type tags, achieving platform-independent storage and input/output flexibility.
//!
//! It exposes these primary abstractions:
//!
//! - [Manager](struct.Manager.html): a singleton that controls access to LMDB environments
//! - [Rkv](struct.Rkv.html): an LMDB environment, which contains a set of key/value databases
//! - [Store](struct.Store.html): an LMDB database, which contains a set of key/value pairs
//!
//! Keys can be anything that implements `AsRef<[u8]>` or integers
//!  (when accessing an [IntegerStore](struct.IntegerStore.html)).
//! Values can be any of the types defined by the [Value](value/enum.Value.html) enum, including:
//!
//! - booleans (`Value::Bool`)
//! - integers (`Value::I64`, `Value::U64`)
//! - floats (`Value::F64`)
//! - strings (`Value::Str`)
//! - blobs (`Value::Blob`)
//!
//! See [Value](value/enum.Value.html) for the complete list of supported types.
//!
//! ## Basic Usage
//! ```
//! extern crate rkv;
//! extern crate tempfile;
//!
//! use rkv::{Manager, Rkv, Store, Value};
//! use std::fs;
//! use tempfile::Builder;
//!
//! // First determine the path to the environment, which is represented
//! // on disk as a directory containing two files:
//! //
//! //   * a data file containing the key/value stores
//! //   * a lock file containing metadata about current transactions
//! //
//! // In this example, we use the `tempfile` crate to create the directory.
//! //
//! let root = Builder::new().prefix("simple-db").tempdir().unwrap();
//! fs::create_dir_all(root.path()).unwrap();
//! let path = root.path();
//!
//! // The Manager enforces that each process opens the same environment
//! // at most once by caching a handle to each environment that it opens.
//! // Retrieve the handle to an opened environment—or create one if it hasn't
//! // already been opened—by calling `Manager.get_or_create()`, passing it
//! // an `Rkv` method that opens an environment (`Rkv::new` in this case):
//! let created_arc = Manager::singleton().write().unwrap().get_or_create(path, Rkv::new).unwrap();
//! let env = created_arc.read().unwrap();
//!
//! // Call `Rkv.open_or_create_default()` to get a handle to the default
//! // (unnamed) store for the environment.
//! let store: Store = env.open_or_create_default().unwrap();
//!
//! {
//!     // Use a write transaction to mutate the store by calling
//!     // `Rkv.write()` to create a `Writer`.  There can be only one
//!     // writer for a given store; opening a second one will block
//!     // until the first completes.
//!     let mut writer = env.write().unwrap();
//!
//!     // Writer takes a `Store` as the first argument.
//!     // Keys are `AsRef<[u8]>`, while values are `Value` enum instances.
//!     // Use the `Blob` variant to store arbitrary collections of bytes.
//!     writer.put(store, "int", &Value::I64(1234)).unwrap();
//!     writer.put(store, "uint", &Value::U64(1234_u64)).unwrap();
//!     writer.put(store, "float", &Value::F64(1234.0.into())).unwrap();
//!     writer.put(store, "instant", &Value::Instant(1528318073700)).unwrap();
//!     writer.put(store, "boolean", &Value::Bool(true)).unwrap();
//!     writer.put(store, "string", &Value::Str("héllo, yöu")).unwrap();
//!     writer.put(store, "json", &Value::Json(r#"{"foo":"bar", "number": 1}"#)).unwrap();
//!     writer.put(store, "blob", &Value::Blob(b"blob")).unwrap();
//!
//!     // You must commit a write transaction before the writer goes out
//!     // of scope, or the transaction will abort and the data won't persist.
//!     writer.commit().unwrap();
//! }
//!
//! {
//!     // Use a read transaction to query the store by calling `Rkv.read()`
//!     // to create a `Reader`.  There can be unlimited concurrent readers
//!     // for a store, and readers never block on a writer nor other readers.
//!     let reader = env.read().expect("reader");
//!
//!     // To retrieve data, call `Reader.get()`, passing it the target store
//!     // and the key for the value to retrieve.
//!     println!("Get int {:?}", reader.get(store, "int").unwrap());
//!     println!("Get uint {:?}", reader.get(store, "uint").unwrap());
//!     println!("Get float {:?}", reader.get(store, "float").unwrap());
//!     println!("Get instant {:?}", reader.get(store, "instant").unwrap());
//!     println!("Get boolean {:?}", reader.get(store, "boolean").unwrap());
//!     println!("Get string {:?}", reader.get(store, "string").unwrap());
//!     println!("Get json {:?}", reader.get(store, "json").unwrap());
//!     println!("Get blob {:?}", reader.get(store, "blob").unwrap());
//!
//!     // Retrieving a non-existent value returns `Ok(None)`.
//!     println!("Get non-existent value {:?}", reader.get(store, "non-existent"));
//!
//!     // A read transaction will automatically close once the reader
//!     // goes out of scope, so isn't necessary to close it explicitly,
//!     // although you can do so by calling `Reader.abort()`.
//! }
//!
//! {
//!     // Aborting a write transaction rolls back the change(s).
//!     let mut writer = env.write().unwrap();
//!     writer.put(store, "foo", &Value::Str("bar")).unwrap();
//!     writer.abort();
//!
//!     let reader = env.read().expect("reader");
//!     println!("It should be None! ({:?})", reader.get(store, "foo").unwrap());
//! }
//!
//! {
//!     // Explicitly aborting a transaction is not required unless an early
//!     // abort is desired, since both read and write transactions will
//!     // implicitly be aborted once they go out of scope.
//!     {
//!         let mut writer = env.write().unwrap();
//!         writer.put(store, "foo", &Value::Str("bar")).unwrap();
//!     }
//!     let reader = env.read().expect("reader");
//!     println!("It should be None! ({:?})", reader.get(store, "foo").unwrap());
//! }
//!
//! {
//!     // Deleting a key/value pair also requires a write transaction.
//!     let mut writer = env.write().unwrap();
//!     writer.put(store, "foo", &Value::Str("bar")).unwrap();
//!     writer.put(store, "bar", &Value::Str("baz")).unwrap();
//!     writer.delete(store, "foo").unwrap();
//!
//!     // A write transaction also supports reading, the version of the
//!     // store that it reads includes changes it has made regardless of
//!     // the commit state of that transaction.
//!     // In the code above, "foo" and "bar" were put into the store,
//!     // then "foo" was deleted so only "bar" will return a result.
//!     println!("It should be None! ({:?})", writer.get(store, "foo").unwrap());
//!     println!("Get bar ({:?})", writer.get(store, "bar").unwrap());
//!     writer.commit().unwrap();
//!     let reader = env.read().expect("reader");
//!     println!("It should be None! ({:?})", reader.get(store, "foo").unwrap());
//!     println!("Get bar {:?}", reader.get(store, "bar").unwrap());
//!
//!     // Committing a transaction consumes the writer, preventing you
//!     // from reusing it by failing at compile time with an error.
//!     // This line would report error[E0382]: use of moved value: `writer`.
//!     // writer.put(store, "baz", &Value::Str("buz")).unwrap();
//! }
//! ```

#![allow(dead_code)]

use bincode;
use lmdb;
use ordered_float;
use serde; // So we can specify trait bounds. Everything else is bincode.
use url;
use uuid;

pub use lmdb::{
    DatabaseFlags,
    EnvironmentBuilder,
    EnvironmentFlags,
    WriteFlags,
};

mod env;
pub mod error;
mod integer;
mod manager;
mod multirw;
mod readwrite;
pub mod value;

pub use self::env::Rkv;

pub use self::error::{
    DataError,
    StoreError,
};

pub use self::integer::{
    IntegerReader,
    IntegerStore,
    IntegerWriter,
    PrimitiveInt,
};

pub use self::manager::Manager;

pub use self::readwrite::{
    Reader,
    Store,
    Writer,
};

<<<<<<< HEAD
pub use multirw::{
    Iter,
    MultiCursor,
//    MultiIter,
    MultiReader,
    MultiStore,
    MultiWriter,
};

pub use value::{
=======
pub use self::value::{
>>>>>>> 2c6ad411
    OwnedValue,
    Value,
};<|MERGE_RESOLUTION|>--- conflicted
+++ resolved
@@ -182,15 +182,28 @@
     EnvironmentBuilder,
     EnvironmentFlags,
     WriteFlags,
+    RoTransaction,
+    RwTransaction,
+    Transaction,
 };
 
 mod env;
 pub mod error;
-mod integer;
 mod manager;
-mod multirw;
-mod readwrite;
 pub mod value;
+pub mod store;
+
+use lmdb::{
+    Cursor,
+    Database,
+    Iter as LmdbIter,
+    RoCursor,
+};
+
+pub use self::store::multi::{MultiStore};
+pub use self::store::single::{SingleStore};
+pub use self::store::integer::{IntegerStore, PrimitiveInt};
+pub use self::store::integermulti::MultiIntegerStore;
 
 pub use self::env::Rkv;
 
@@ -199,35 +212,9 @@
     StoreError,
 };
 
-pub use self::integer::{
-    IntegerReader,
-    IntegerStore,
-    IntegerWriter,
-    PrimitiveInt,
-};
-
 pub use self::manager::Manager;
 
-pub use self::readwrite::{
-    Reader,
-    Store,
-    Writer,
-};
-
-<<<<<<< HEAD
-pub use multirw::{
-    Iter,
-    MultiCursor,
-//    MultiIter,
-    MultiReader,
-    MultiStore,
-    MultiWriter,
-};
-
-pub use value::{
-=======
 pub use self::value::{
->>>>>>> 2c6ad411
     OwnedValue,
     Value,
 };