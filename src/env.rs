// Copyright 2018-2019 Mozilla
//
// Licensed under the Apache License, Version 2.0 (the "License"); you may not use
// this file except in compliance with the License. You may obtain a copy of the
// License at http://www.apache.org/licenses/LICENSE-2.0
// Unless required by applicable law or agreed to in writing, software distributed
// under the License is distributed on an "AS IS" BASIS, WITHOUT WARRANTIES OR
// CONDITIONS OF ANY KIND, either express or implied. See the License for the
// specific language governing permissions and limitations under the License.

use std::os::raw::c_uint;

use std::path::{
    Path,
    PathBuf,
};

use lmdb;

use lmdb::{
    Database,
    DatabaseFlags,
    Environment,
    EnvironmentBuilder,
    RoTransaction,
    RwTransaction,
};

use crate::error::StoreError;

use crate::store::integer::{
    IntegerStore,
    PrimitiveInt,
};

use crate::store::integermulti::MultiIntegerStore;
use crate::store::multi::MultiStore;
use crate::store::single::SingleStore;
use crate::store::Options as StoreOptions;

pub static DEFAULT_MAX_DBS: c_uint = 5;

/// Wrapper around an `lmdb::Environment`.
#[derive(Debug)]
pub struct Rkv {
    path: PathBuf,
    env: Environment,
}

/// Static methods.
impl Rkv {
    pub fn environment_builder() -> EnvironmentBuilder {
        Environment::new()
    }

    /// Return a new Rkv environment that supports up to `DEFAULT_MAX_DBS` open databases.
    pub fn new(path: &Path) -> Result<Rkv, StoreError> {
        Rkv::with_capacity(path, DEFAULT_MAX_DBS)
    }

    /// Return a new Rkv environment from the provided builder.
    pub fn from_env(path: &Path, env: EnvironmentBuilder) -> Result<Rkv, StoreError> {
        if !path.is_dir() {
            return Err(StoreError::DirectoryDoesNotExistError(path.into()));
        }

        Ok(Rkv {
            path: path.into(),
            env: env.open(path).map_err(|e| match e {
                lmdb::Error::Other(2) => StoreError::DirectoryDoesNotExistError(path.into()),
                e => StoreError::LmdbError(e),
            })?,
        })
    }

    /// Return a new Rkv environment that supports the specified number of open databases.
    pub fn with_capacity(path: &Path, max_dbs: c_uint) -> Result<Rkv, StoreError> {
        if !path.is_dir() {
            return Err(StoreError::DirectoryDoesNotExistError(path.into()));
        }

        let mut builder = Rkv::environment_builder();
        builder.set_max_dbs(max_dbs);

        // Future: set flags, maximum size, etc. here if necessary.
        Rkv::from_env(path, builder)
    }
}

/// Store creation methods.
impl Rkv {
    /// Create or Open an existing database in (&[u8] -> Single Value) mode.
    /// Note: that create=true cannot be called concurrently with other operations
    /// so if you are sure that the database exists, call this with create=false.
    pub fn open_single<'s, T>(&self, name: T, opts: StoreOptions) -> Result<SingleStore, StoreError>
    where
        T: Into<Option<&'s str>>,
    {
        self.open(name, opts).map(SingleStore::new)
    }

    /// Create or Open an existing database in (Integer -> Single Value) mode.
    /// Note: that create=true cannot be called concurrently with other operations
    /// so if you are sure that the database exists, call this with create=false.
    pub fn open_integer<'s, T, K: PrimitiveInt>(
        &self,
        name: T,
        mut opts: StoreOptions,
    ) -> Result<IntegerStore<K>, StoreError>
    where
        T: Into<Option<&'s str>>,
    {
        opts.flags.set(DatabaseFlags::INTEGER_KEY, true);
        self.open(name, opts).map(IntegerStore::new)
    }

    /// Create or Open an existing database in (&[u8] -> Multiple Values) mode.
    /// Note: that create=true cannot be called concurrently with other operations
    /// so if you are sure that the database exists, call this with create=false.
    pub fn open_multi<'s, T>(&self, name: T, mut opts: StoreOptions) -> Result<MultiStore, StoreError>
    where
        T: Into<Option<&'s str>>,
    {
        opts.flags.set(DatabaseFlags::DUP_SORT, true);
        self.open(name, opts).map(MultiStore::new)
    }

    /// Create or Open an existing database in (Integer -> Multiple Values) mode.
    /// Note: that create=true cannot be called concurrently with other operations
    /// so if you are sure that the database exists, call this with create=false.
    pub fn open_multi_integer<'s, T, K: PrimitiveInt>(
        &self,
        name: T,
        mut opts: StoreOptions,
    ) -> Result<MultiIntegerStore<K>, StoreError>
    where
        T: Into<Option<&'s str>>,
    {
        opts.flags.set(DatabaseFlags::INTEGER_KEY, true);
        opts.flags.set(DatabaseFlags::DUP_SORT, true);
        self.open(name, opts).map(MultiIntegerStore::new)
    }

    fn open<'s, T>(&self, name: T, opts: StoreOptions) -> Result<Database, StoreError>
    where
        T: Into<Option<&'s str>>,
    {
        if opts.create {
            self.env.create_db(name.into(), opts.flags).map_err(|e| match e {
                lmdb::Error::BadRslot => StoreError::open_during_transaction(),
                _ => e.into(),
            })
        } else {
            self.env.open_db(name.into()).map_err(|e| match e {
                lmdb::Error::BadRslot => StoreError::open_during_transaction(),
                _ => e.into(),
            })
        }
    }
}

/// Read and write accessors.
impl Rkv {
    pub fn read(&self) -> Result<RoTransaction, StoreError> {
        self.env.begin_ro_txn().map_err(|e| e.into())
    }

    pub fn write(&self) -> Result<RwTransaction, StoreError> {
        self.env.begin_rw_txn().map_err(|e| e.into())
    }
}

#[cfg(test)]
mod tests {
    use byteorder::{
        ByteOrder,
        LittleEndian,
    };
    use std::{
        fs,
        str,
        sync::{
            Arc,
            RwLock,
        },
        thread,
    };
    use tempfile::Builder;

    use super::*;
    use crate::*;

    /// We can't open a directory that doesn't exist.
    #[test]
    fn test_open_fails() {
        let root = Builder::new().prefix("test_open_fails").tempdir().expect("tempdir");
        assert!(root.path().exists());

        let nope = root.path().join("nope/");
        assert!(!nope.exists());

        let pb = nope.to_path_buf();
        match Rkv::new(nope.as_path()).err() {
            Some(StoreError::DirectoryDoesNotExistError(p)) => {
                assert_eq!(pb, p);
            },
            _ => panic!("expected error"),
        };
    }

    fn check_rkv(k: &Rkv) {
        let _ = k.open_single("default", StoreOptions::create()).expect("created default");

        let yyy = k.open_single("yyy", StoreOptions::create()).expect("opened");
        let reader = k.read().expect("reader");

        let result = yyy.get(&reader, "foo");
        assert_eq!(None, result.expect("success but no value"));
    }

    #[test]
    fn test_open() {
        let root = Builder::new().prefix("test_open").tempdir().expect("tempdir");
        println!("Root path: {:?}", root.path());
        fs::create_dir_all(root.path()).expect("dir created");
        assert!(root.path().is_dir());

        let k = Rkv::new(root.path()).expect("new succeeded");

        check_rkv(&k);
    }

    #[test]
    fn test_open_from_env() {
        let root = Builder::new().prefix("test_open_from_env").tempdir().expect("tempdir");
        println!("Root path: {:?}", root.path());
        fs::create_dir_all(root.path()).expect("dir created");
        assert!(root.path().is_dir());

        let mut builder = Rkv::environment_builder();
        builder.set_max_dbs(2);
        let k = Rkv::from_env(root.path(), builder).expect("rkv");

        check_rkv(&k);
    }

    #[test]
    #[should_panic(expected = "opened: LmdbError(DbsFull)")]
    fn test_open_with_capacity() {
        let root = Builder::new().prefix("test_open_with_capacity").tempdir().expect("tempdir");
        println!("Root path: {:?}", root.path());
        fs::create_dir_all(root.path()).expect("dir created");
        assert!(root.path().is_dir());

        let k = Rkv::with_capacity(root.path(), 1).expect("rkv");

        check_rkv(&k);

        // This panics with "opened: LmdbError(DbsFull)" because we specified
        // a capacity of one (database), and check_rkv already opened one
        // (plus the default database, which doesn't count against the limit).
        // This should really return an error rather than panicking, per
        // <https://github.com/mozilla/lmdb-rs/issues/6>.
        let _zzz = k.open_single("zzz", StoreOptions::create()).expect("opened");
    }

    fn get_larger_than_default_map_size_value() -> usize {
        // The LMDB C library and lmdb Rust crate docs for setting the map size
        // <http://www.lmdb.tech/doc/group__mdb.html#gaa2506ec8dab3d969b0e609cd82e619e5>
        // <https://docs.rs/lmdb/0.8.0/lmdb/struct.EnvironmentBuilder.html#method.set_map_size>
        // both say that the default map size is 10,485,760 bytes, i.e. 10MiB.
        //
        // But the DEFAULT_MAPSIZE define in the LMDB code
        // https://github.com/LMDB/lmdb/blob/26c7df88e44e31623d0802a564f24781acdefde3/libraries/liblmdb/mdb.c#L729
        // sets the default map size to 1,048,576 bytes, i.e. 1MiB.
        //
        1024 * 1024 + 1 /* 1,048,576 + 1 bytes, i.e. 1MiB + 1 byte */
    }

    #[test]
    #[should_panic(expected = "wrote: LmdbError(MapFull)")]
    fn test_exceed_map_size() {
        let root = Builder::new().prefix("test_exceed_map_size").tempdir().expect("tempdir");
        println!("Root path: {:?}", root.path());
        fs::create_dir_all(root.path()).expect("dir created");
        assert!(root.path().is_dir());

        let k = Rkv::new(root.path()).expect("new succeeded");
        let mut sk: SingleStore = k.open_single("test", StoreOptions::create()).expect("opened");

        // Writing a large enough value should cause LMDB to fail on MapFull.
        // We write a string that is larger than the default map size.
        let val = "x".repeat(get_larger_than_default_map_size_value());
        let mut writer = k.write().expect("writer");
        sk.put(&mut writer, "foo", &Value::Str(&val)).expect("wrote");
    }

    #[test]
    fn test_increase_map_size() {
        let root = Builder::new().prefix("test_open_with_map_size").tempdir().expect("tempdir");
        println!("Root path: {:?}", root.path());
        fs::create_dir_all(root.path()).expect("dir created");
        assert!(root.path().is_dir());

        let mut builder = Rkv::environment_builder();
        // Set the map size to the size of the value we'll store in it + 100KiB,
        // which ensures that there's enough space for the value and metadata.
        builder.set_map_size(get_larger_than_default_map_size_value() + 100 * 1024 /* 100KiB */);
        builder.set_max_dbs(2);
        let k = Rkv::from_env(root.path(), builder).unwrap();
        let mut sk: SingleStore = k.open_single("test", StoreOptions::create()).expect("opened");
        let val = "x".repeat(get_larger_than_default_map_size_value());

        let mut writer = k.write().expect("writer");
        sk.put(&mut writer, "foo", &Value::Str(&val)).expect("wrote");
        writer.commit().expect("committed");

        let reader = k.read().unwrap();
        assert_eq!(sk.get(&reader, "foo").expect("read"), Some(Value::Str(&val)));
    }

    #[test]
    fn test_round_trip_and_transactions() {
        let root = Builder::new().prefix("test_round_trip_and_transactions").tempdir().expect("tempdir");
        fs::create_dir_all(root.path()).expect("dir created");
        let k = Rkv::new(root.path()).expect("new succeeded");

        let mut sk: SingleStore = k.open_single("sk", StoreOptions::create()).expect("opened");

        {
            let mut writer = k.write().expect("writer");
            sk.put(&mut writer, "foo", &Value::I64(1234)).expect("wrote");
            sk.put(&mut writer, "noo", &Value::F64(1234.0.into())).expect("wrote");
            sk.put(&mut writer, "bar", &Value::Bool(true)).expect("wrote");
            sk.put(&mut writer, "baz", &Value::Str("héllo, yöu")).expect("wrote");
            assert_eq!(sk.get(&writer, "foo").expect("read"), Some(Value::I64(1234)));
            assert_eq!(sk.get(&writer, "noo").expect("read"), Some(Value::F64(1234.0.into())));
            assert_eq!(sk.get(&writer, "bar").expect("read"), Some(Value::Bool(true)));
            assert_eq!(sk.get(&writer, "baz").expect("read"), Some(Value::Str("héllo, yöu")));

            // Isolation. Reads won't return values.
            let r = &k.read().unwrap();
            assert_eq!(sk.get(r, "foo").expect("read"), None);
            assert_eq!(sk.get(r, "bar").expect("read"), None);
            assert_eq!(sk.get(r, "baz").expect("read"), None);
        }

        // Dropped: tx rollback. Reads will still return nothing.

        {
            let r = &k.read().unwrap();
            assert_eq!(sk.get(r, "foo").expect("read"), None);
            assert_eq!(sk.get(r, "bar").expect("read"), None);
            assert_eq!(sk.get(r, "baz").expect("read"), None);
        }

        {
            let mut writer = k.write().expect("writer");
            sk.put(&mut writer, "foo", &Value::I64(1234)).expect("wrote");
            sk.put(&mut writer, "bar", &Value::Bool(true)).expect("wrote");
            sk.put(&mut writer, "baz", &Value::Str("héllo, yöu")).expect("wrote");
            assert_eq!(sk.get(&writer, "foo").expect("read"), Some(Value::I64(1234)));
            assert_eq!(sk.get(&writer, "bar").expect("read"), Some(Value::Bool(true)));
            assert_eq!(sk.get(&writer, "baz").expect("read"), Some(Value::Str("héllo, yöu")));

            writer.commit().expect("committed");
        }

        // Committed. Reads will succeed.
        {
            let r = k.read().unwrap();
            assert_eq!(sk.get(&r, "foo").expect("read"), Some(Value::I64(1234)));
            assert_eq!(sk.get(&r, "bar").expect("read"), Some(Value::Bool(true)));
            assert_eq!(sk.get(&r, "baz").expect("read"), Some(Value::Str("héllo, yöu")));
        }

        {
            let mut writer = k.write().expect("writer");
            sk.delete(&mut writer, "foo").expect("deleted");
            sk.delete(&mut writer, "bar").expect("deleted");
            sk.delete(&mut writer, "baz").expect("deleted");
            assert_eq!(sk.get(&writer, "foo").expect("read"), None);
            assert_eq!(sk.get(&writer, "bar").expect("read"), None);
            assert_eq!(sk.get(&writer, "baz").expect("read"), None);

            // Isolation. Reads still return values.
            let r = k.read().unwrap();
            assert_eq!(sk.get(&r, "foo").expect("read"), Some(Value::I64(1234)));
            assert_eq!(sk.get(&r, "bar").expect("read"), Some(Value::Bool(true)));
            assert_eq!(sk.get(&r, "baz").expect("read"), Some(Value::Str("héllo, yöu")));
        }

        // Dropped: tx rollback. Reads will still return values.

        {
            let r = k.read().unwrap();
            assert_eq!(sk.get(&r, "foo").expect("read"), Some(Value::I64(1234)));
            assert_eq!(sk.get(&r, "bar").expect("read"), Some(Value::Bool(true)));
            assert_eq!(sk.get(&r, "baz").expect("read"), Some(Value::Str("héllo, yöu")));
        }

        {
            let mut writer = k.write().expect("writer");
            sk.delete(&mut writer, "foo").expect("deleted");
            sk.delete(&mut writer, "bar").expect("deleted");
            sk.delete(&mut writer, "baz").expect("deleted");
            assert_eq!(sk.get(&writer, "foo").expect("read"), None);
            assert_eq!(sk.get(&writer, "bar").expect("read"), None);
            assert_eq!(sk.get(&writer, "baz").expect("read"), None);

            writer.commit().expect("committed");
        }

        // Committed. Reads will succeed but return None to indicate a missing value.
        {
            let r = k.read().unwrap();
            assert_eq!(sk.get(&r, "foo").expect("read"), None);
            assert_eq!(sk.get(&r, "bar").expect("read"), None);
            assert_eq!(sk.get(&r, "baz").expect("read"), None);
        }
    }

    #[test]
    fn test_multi_put_get_del() {
        let root = Builder::new().prefix("test_multi_put_get_del").tempdir().expect("tempdir");
        fs::create_dir_all(root.path()).expect("dir created");
        let k = Rkv::new(root.path()).expect("new succeeded");
        let mut multistore = k.open_multi("multistore", StoreOptions::create()).unwrap();
        let mut writer = k.write().unwrap();
        multistore.put(&mut writer, "str1", &Value::Str("str1 foo")).unwrap();
        multistore.put(&mut writer, "str1", &Value::Str("str1 bar")).unwrap();
        multistore.put(&mut writer, "str2", &Value::Str("str2 foo")).unwrap();
        multistore.put(&mut writer, "str2", &Value::Str("str2 bar")).unwrap();
        multistore.put(&mut writer, "str3", &Value::Str("str3 foo")).unwrap();
        multistore.put(&mut writer, "str3", &Value::Str("str3 bar")).unwrap();
        writer.commit().unwrap();
        let mut writer = k.write().unwrap();
        {
            let mut iter = multistore.get(&mut writer, "str1").unwrap();
            let (id, val) = iter.next().unwrap();
            assert_eq!((id, val.unwrap().unwrap()), (&b"str1"[..], Value::Str("str1 bar")));
            let (id, val) = iter.next().unwrap();
            assert_eq!((id, val.unwrap().unwrap()), (&b"str1"[..], Value::Str("str1 foo")));
        }
        writer.commit().unwrap();
        let mut writer = k.write().unwrap();
        multistore.delete(&mut writer, "str1", &Value::Str("str1 foo")).unwrap();
        multistore.delete(&mut writer, "str2", &Value::Str("str2 bar")).unwrap();
        multistore.delete(&mut writer, "str3", &Value::Str("str3 bar")).unwrap();
        writer.commit().unwrap();
    }

    #[test]
    fn test_open_store_for_read() {
        let root = Builder::new().prefix("test_open_store_for_read").tempdir().expect("tempdir");
        fs::create_dir_all(root.path()).expect("dir created");
        let k = Rkv::new(root.path()).expect("new succeeded");
        // First create the store, and start a write transaction on it.
        let mut sk = k.open_single("sk", StoreOptions::create()).expect("opened");
        let mut writer = k.write().expect("writer");
        sk.put(&mut writer, "foo", &Value::Str("bar")).expect("write");

        // Open the same store for read, note that the write transaction is still in progress,
        // it should not block the reader though.
        let sk_readonly = k.open_single("sk", StoreOptions::default()).expect("opened");
        writer.commit().expect("commit");
        // Now the write transaction is committed, any followed reads should see its change.
        let reader = k.read().expect("reader");
        assert_eq!(sk_readonly.get(&reader, "foo").expect("read"), Some(Value::Str("bar")));
    }

    #[test]
    #[should_panic(expected = "open a missing store")]
    fn test_open_a_missing_store() {
        let root = Builder::new().prefix("test_open_a_missing_store").tempdir().expect("tempdir");
        fs::create_dir_all(root.path()).expect("dir created");
        let k = Rkv::new(root.path()).expect("new succeeded");
        let _sk = k.open("sk", StoreOptions::default()).expect("open a missing store");
    }

    #[test]
    fn test_open_fail_with_badrslot() {
        let root = Builder::new().prefix("test_open_fail_with_badrslot").tempdir().expect("tempdir");
        fs::create_dir_all(root.path()).expect("dir created");
        let k = Rkv::new(root.path()).expect("new succeeded");
        // First create the store
        let _sk = k.open_single("sk", StoreOptions::create()).expect("opened");
        // Open a reader on this store
        let _reader = k.read().expect("reader");
        // Open the same store for read while the reader is in progress will panic
        let store: Result<SingleStore, StoreError> = k.open_single("sk", StoreOptions::default());
        match store {
            Err(StoreError::OpenAttemptedDuringTransaction(_thread_id)) => assert!(true),
            _ => panic!("should panic"),
        }
    }

    #[test]
    fn test_read_before_write_num() {
        let root = Builder::new().prefix("test_read_before_write_num").tempdir().expect("tempdir");
        fs::create_dir_all(root.path()).expect("dir created");
        let k = Rkv::new(root.path()).expect("new succeeded");
        let mut sk: SingleStore = k.open_single("sk", StoreOptions::create()).expect("opened");

        // Test reading a number, modifying it, and then writing it back.
        // We have to be done with the Value::I64 before calling Writer::put,
        // as the Value::I64 borrows an immutable reference to the Writer.
        // So we extract and copy its primitive value.

        fn get_existing_foo(txn: &RwTransaction, store: &SingleStore) -> Option<i64> {
            match store.get(txn, "foo").expect("read") {
                Some(Value::I64(val)) => Some(val),
                _ => None,
            }
        }

        let mut writer = k.write().expect("writer");
        let mut existing = get_existing_foo(&writer, &sk).unwrap_or(99);
        existing += 1;
        sk.put(&mut writer, "foo", &Value::I64(existing)).expect("success");

        let updated = get_existing_foo(&writer, &sk).unwrap_or(99);
        assert_eq!(updated, 100);
        writer.commit().expect("commit");
    }

    #[test]
    fn test_read_before_write_str() {
        let root = Builder::new().prefix("test_read_before_write_str").tempdir().expect("tempdir");
        fs::create_dir_all(root.path()).expect("dir created");
        let k = Rkv::new(root.path()).expect("new succeeded");
        let mut sk: SingleStore = k.open_single("sk", StoreOptions::create()).expect("opened");

        // Test reading a string, modifying it, and then writing it back.
        // We have to be done with the Value::Str before calling Writer::put,
        // as the Value::Str (and its underlying &str) borrows an immutable
        // reference to the Writer.  So we copy it to a String.

        let mut writer = k.write().expect("writer");
        let mut existing = match sk.get(&writer, "foo").expect("read") {
            Some(Value::Str(val)) => val,
            _ => "",
        }
        .to_string();
        existing.push('…');
        sk.put(&mut writer, "foo", &Value::Str(&existing)).expect("write");
        writer.commit().expect("commit");
    }

    #[test]
    fn test_concurrent_read_transactions_prohibited() {
        let root = Builder::new().prefix("test_concurrent_reads_prohibited").tempdir().expect("tempdir");
        fs::create_dir_all(root.path()).expect("dir created");
        let k = Rkv::new(root.path()).expect("new succeeded");

        let _first = k.read().expect("reader");
        let second = k.read();

        match second {
            Err(StoreError::ReadTransactionAlreadyExists(t)) => {
                println!("Thread was {:?}", t);
            },
            _ => {
                panic!("Expected error.");
            },
        }
    }

    #[test]
    fn test_isolation() {
        let root = Builder::new().prefix("test_isolation").tempdir().expect("tempdir");
        fs::create_dir_all(root.path()).expect("dir created");
        let k = Rkv::new(root.path()).expect("new succeeded");
        let mut s: SingleStore = k.open_single("s", StoreOptions::create()).expect("opened");

        // Add one field.
        {
            let mut writer = k.write().expect("writer");
            s.put(&mut writer, "foo", &Value::I64(1234)).expect("wrote");
            writer.commit().expect("committed");
        }

        {
            let reader = k.read().unwrap();
            assert_eq!(s.get(&reader, "foo").expect("read"), Some(Value::I64(1234)));
        }

        // Establish a long-lived reader that outlasts a writer.
        let reader = k.read().expect("reader");
        assert_eq!(s.get(&reader, "foo").expect("read"), Some(Value::I64(1234)));

        // Start a write transaction.
        let mut writer = k.write().expect("writer");
        s.put(&mut writer, "foo", &Value::I64(999)).expect("wrote");

        // The reader and writer are isolated.
        assert_eq!(s.get(&reader, "foo").expect("read"), Some(Value::I64(1234)));
        assert_eq!(s.get(&writer, "foo").expect("read"), Some(Value::I64(999)));

        // If we commit the writer, we still have isolation.
        writer.commit().expect("committed");
        assert_eq!(s.get(&reader, "foo").expect("read"), Some(Value::I64(1234)));

        // A new reader sees the committed value. Note that LMDB doesn't allow two
        // read transactions to exist in the same thread, so we abort the previous one.
        reader.abort();
        let reader = k.read().expect("reader");
        assert_eq!(s.get(&reader, "foo").expect("read"), Some(Value::I64(999)));
    }

    #[test]
    fn test_blob() {
        let root = Builder::new().prefix("test_round_trip_blob").tempdir().expect("tempdir");
        fs::create_dir_all(root.path()).expect("dir created");
        let k = Rkv::new(root.path()).expect("new succeeded");
        let mut sk: SingleStore = k.open_single("sk", StoreOptions::create()).expect("opened");
        let mut writer = k.write().expect("writer");

        assert_eq!(sk.get(&writer, "foo").expect("read"), None);
        sk.put(&mut writer, "foo", &Value::Blob(&[1, 2, 3, 4])).expect("wrote");
        assert_eq!(sk.get(&writer, "foo").expect("read"), Some(Value::Blob(&[1, 2, 3, 4])));

        fn u16_to_u8(src: &[u16]) -> Vec<u8> {
            let mut dst = vec![0; 2 * src.len()];
            LittleEndian::write_u16_into(src, &mut dst);
            dst
        }

        fn u8_to_u16(src: &[u8]) -> Vec<u16> {
            let mut dst = vec![0; src.len() / 2];
            LittleEndian::read_u16_into(src, &mut dst);
            dst
        }

        // When storing UTF-16 strings as blobs, we'll need to convert
        // their [u16] backing storage to [u8].  Test that converting, writing,
        // reading, and converting back works as expected.
        let u16_array = [1000, 10000, 54321, 65535];
        assert_eq!(sk.get(&writer, "bar").expect("read"), None);
        sk.put(&mut writer, "bar", &Value::Blob(&u16_to_u8(&u16_array))).expect("wrote");
        let u8_array = match sk.get(&writer, "bar").expect("read") {
            Some(Value::Blob(val)) => val,
            _ => &[],
        };
        assert_eq!(u8_to_u16(u8_array), u16_array);
    }

    #[test]
    fn test_iter() {
        let root = Builder::new().prefix("test_iter").tempdir().expect("tempdir");
        fs::create_dir_all(root.path()).expect("dir created");
        let k = Rkv::new(root.path()).expect("new succeeded");
        let mut sk: SingleStore = k.open_single("sk", StoreOptions::create()).expect("opened");

        // An iterator over an empty store returns no values.
        {
            let reader = k.read().unwrap();
            let mut iter = sk.iter_start(&reader).unwrap();
            assert!(iter.next().is_none());
        }

        let mut writer = k.write().expect("writer");
        sk.put(&mut writer, "foo", &Value::I64(1234)).expect("wrote");
        sk.put(&mut writer, "noo", &Value::F64(1234.0.into())).expect("wrote");
        sk.put(&mut writer, "bar", &Value::Bool(true)).expect("wrote");
        sk.put(&mut writer, "baz", &Value::Str("héllo, yöu")).expect("wrote");
        sk.put(&mut writer, "héllò, töűrîst", &Value::Str("Emil.RuleZ!")).expect("wrote");
        sk.put(&mut writer, "你好，遊客", &Value::Str("米克規則")).expect("wrote");
        writer.commit().expect("committed");

        let reader = k.read().unwrap();

        // Reader.iter() returns (key, value) tuples ordered by key.
<<<<<<< HEAD
        let mut iter = reader.iter_start(sk).unwrap();
        let (key, val) = iter.next().unwrap().unwrap();
=======
        let mut iter = sk.iter_start(&reader).unwrap();
        let (key, val) = iter.next().unwrap();
>>>>>>> a81dfbeb
        assert_eq!(str::from_utf8(key).expect("key"), "bar");
        assert_eq!(val, Some(Value::Bool(true)));
        let (key, val) = iter.next().unwrap().unwrap();
        assert_eq!(str::from_utf8(key).expect("key"), "baz");
        assert_eq!(val, Some(Value::Str("héllo, yöu")));
        let (key, val) = iter.next().unwrap().unwrap();
        assert_eq!(str::from_utf8(key).expect("key"), "foo");
        assert_eq!(val, Some(Value::I64(1234)));
        let (key, val) = iter.next().unwrap().unwrap();
        assert_eq!(str::from_utf8(key).expect("key"), "héllò, töűrîst");
        assert_eq!(val, Some(Value::Str("Emil.RuleZ!")));
        let (key, val) = iter.next().unwrap().unwrap();
        assert_eq!(str::from_utf8(key).expect("key"), "noo");
        assert_eq!(val, Some(Value::F64(1234.0.into())));
        let (key, val) = iter.next().unwrap().unwrap();
        assert_eq!(str::from_utf8(key).expect("key"), "你好，遊客");
        assert_eq!(val, Some(Value::Str("米克規則")));
        assert!(iter.next().is_none());

        // Iterators don't loop.  Once one returns None, additional calls
        // to its next() method will always return None.
        assert!(iter.next().is_none());

        // Reader.iter_from() begins iteration at the first key equal to
        // or greater than the given key.
<<<<<<< HEAD
        let mut iter = reader.iter_from(sk, "moo").unwrap();
        let (key, val) = iter.next().unwrap().unwrap();
=======
        let mut iter = sk.iter_from(&reader, "moo").unwrap();
        let (key, val) = iter.next().unwrap();
>>>>>>> a81dfbeb
        assert_eq!(str::from_utf8(key).expect("key"), "noo");
        assert_eq!(val, Some(Value::F64(1234.0.into())));
        let (key, val) = iter.next().unwrap().unwrap();
        assert_eq!(str::from_utf8(key).expect("key"), "你好，遊客");
        assert_eq!(val, Some(Value::Str("米克規則")));
        assert!(iter.next().is_none());

        // Reader.iter_from() works as expected when the given key is a prefix
        // of a key in the store.
<<<<<<< HEAD
        let mut iter = reader.iter_from(sk, "no").unwrap();
        let (key, val) = iter.next().unwrap().unwrap();
=======
        let mut iter = sk.iter_from(&reader, "no").unwrap();
        let (key, val) = iter.next().unwrap();
>>>>>>> a81dfbeb
        assert_eq!(str::from_utf8(key).expect("key"), "noo");
        assert_eq!(val, Some(Value::F64(1234.0.into())));
        let (key, val) = iter.next().unwrap().unwrap();
        assert_eq!(str::from_utf8(key).expect("key"), "你好，遊客");
        assert_eq!(val, Some(Value::Str("米克規則")));
        assert!(iter.next().is_none());
    }

    #[test]
    fn test_iter_from_key_greater_than_existing() {
        let root = Builder::new().prefix("test_iter_from_key_greater_than_existing").tempdir().expect("tempdir");
        fs::create_dir_all(root.path()).expect("dir created");
        let k = Rkv::new(root.path()).expect("new succeeded");
        let mut sk: SingleStore = k.open_single("sk", StoreOptions::create()).expect("opened");

        let mut writer = k.write().expect("writer");
        sk.put(&mut writer, "foo", &Value::I64(1234)).expect("wrote");
        sk.put(&mut writer, "noo", &Value::F64(1234.0.into())).expect("wrote");
        sk.put(&mut writer, "bar", &Value::Bool(true)).expect("wrote");
        sk.put(&mut writer, "baz", &Value::Str("héllo, yöu")).expect("wrote");
        writer.commit().expect("committed");

        let reader = k.read().unwrap();
        let mut iter = sk.iter_from(&reader, "nuu").unwrap();
        assert!(iter.next().is_none());
    }

    #[test]
    fn test_multiple_store_read_write() {
        let root = Builder::new().prefix("test_multiple_store_read_write").tempdir().expect("tempdir");
        fs::create_dir_all(root.path()).expect("dir created");
        let k = Rkv::new(root.path()).expect("new succeeded");

        let mut s1: SingleStore = k.open_single("store_1", StoreOptions::create()).expect("opened");
        let mut s2: SingleStore = k.open_single("store_2", StoreOptions::create()).expect("opened");
        let mut s3: SingleStore = k.open_single("store_3", StoreOptions::create()).expect("opened");

        let mut writer = k.write().expect("writer");
        s1.put(&mut writer, "foo", &Value::Str("bar")).expect("wrote");
        s2.put(&mut writer, "foo", &Value::I64(123)).expect("wrote");
        s3.put(&mut writer, "foo", &Value::Bool(true)).expect("wrote");

        assert_eq!(s1.get(&mut writer, "foo").expect("read"), Some(Value::Str("bar")));
        assert_eq!(s2.get(&mut writer, "foo").expect("read"), Some(Value::I64(123)));
        assert_eq!(s3.get(&mut writer, "foo").expect("read"), Some(Value::Bool(true)));

        writer.commit().expect("committed");

        let reader = k.read().expect("unbound_reader");
        assert_eq!(s1.get(&reader, "foo").expect("read"), Some(Value::Str("bar")));
        assert_eq!(s2.get(&reader, "foo").expect("read"), Some(Value::I64(123)));
        assert_eq!(s3.get(&reader, "foo").expect("read"), Some(Value::Bool(true)));
        reader.abort();

        // test delete across multiple stores
        let mut writer = k.write().expect("writer");
        s1.delete(&mut writer, "foo").expect("deleted");
        s2.delete(&mut writer, "foo").expect("deleted");
        s3.delete(&mut writer, "foo").expect("deleted");
        writer.commit().expect("committed");

        let reader = k.read().expect("reader");
        assert_eq!(s1.get(&reader, "key").expect("value"), None);
        assert_eq!(s2.get(&reader, "key").expect("value"), None);
        assert_eq!(s3.get(&reader, "key").expect("value"), None);
    }

    #[test]
    fn test_multiple_store_iter() {
        let root = Builder::new().prefix("test_multiple_store_iter").tempdir().expect("tempdir");
        fs::create_dir_all(root.path()).expect("dir created");
        let k = Rkv::new(root.path()).expect("new succeeded");
        let mut s1: SingleStore = k.open_single("store_1", StoreOptions::create()).expect("opened");
        let mut s2: SingleStore = k.open_single("store_2", StoreOptions::create()).expect("opened");

        let mut writer = k.write().expect("writer");
        // Write to "s1"
        s1.put(&mut writer, "foo", &Value::I64(1234)).expect("wrote");
        s1.put(&mut writer, "noo", &Value::F64(1234.0.into())).expect("wrote");
        s1.put(&mut writer, "bar", &Value::Bool(true)).expect("wrote");
        s1.put(&mut writer, "baz", &Value::Str("héllo, yöu")).expect("wrote");
        s1.put(&mut writer, "héllò, töűrîst", &Value::Str("Emil.RuleZ!")).expect("wrote");
        s1.put(&mut writer, "你好，遊客", &Value::Str("米克規則")).expect("wrote");
        // &mut writer to "s2"
        s2.put(&mut writer, "foo", &Value::I64(1234)).expect("wrote");
        s2.put(&mut writer, "noo", &Value::F64(1234.0.into())).expect("wrote");
        s2.put(&mut writer, "bar", &Value::Bool(true)).expect("wrote");
        s2.put(&mut writer, "baz", &Value::Str("héllo, yöu")).expect("wrote");
        s2.put(&mut writer, "héllò, töűrîst", &Value::Str("Emil.RuleZ!")).expect("wrote");
        s2.put(&mut writer, "你好，遊客", &Value::Str("米克規則")).expect("wrote");
        writer.commit().expect("committed");

        let reader = k.read().unwrap();

        // Iterate through the whole store in "s1"
<<<<<<< HEAD
        let mut iter = reader.iter_start(s1).unwrap();
        let (key, val) = iter.next().unwrap().unwrap();
=======
        let mut iter = s1.iter_start(&reader).unwrap();
        let (key, val) = iter.next().unwrap();
>>>>>>> a81dfbeb
        assert_eq!(str::from_utf8(key).expect("key"), "bar");
        assert_eq!(val, Some(Value::Bool(true)));
        let (key, val) = iter.next().unwrap().unwrap();
        assert_eq!(str::from_utf8(key).expect("key"), "baz");
        assert_eq!(val, Some(Value::Str("héllo, yöu")));
        let (key, val) = iter.next().unwrap().unwrap();
        assert_eq!(str::from_utf8(key).expect("key"), "foo");
        assert_eq!(val, Some(Value::I64(1234)));
        let (key, val) = iter.next().unwrap().unwrap();
        assert_eq!(str::from_utf8(key).expect("key"), "héllò, töűrîst");
        assert_eq!(val, Some(Value::Str("Emil.RuleZ!")));
        let (key, val) = iter.next().unwrap().unwrap();
        assert_eq!(str::from_utf8(key).expect("key"), "noo");
        assert_eq!(val, Some(Value::F64(1234.0.into())));
        let (key, val) = iter.next().unwrap().unwrap();
        assert_eq!(str::from_utf8(key).expect("key"), "你好，遊客");
        assert_eq!(val, Some(Value::Str("米克規則")));
        assert!(iter.next().is_none());

        // Iterate through the whole store in "s2"
<<<<<<< HEAD
        let mut iter = reader.iter_start(s2).unwrap();
        let (key, val) = iter.next().unwrap().unwrap();
=======
        let mut iter = s2.iter_start(&reader).unwrap();
        let (key, val) = iter.next().unwrap();
>>>>>>> a81dfbeb
        assert_eq!(str::from_utf8(key).expect("key"), "bar");
        assert_eq!(val, Some(Value::Bool(true)));
        let (key, val) = iter.next().unwrap().unwrap();
        assert_eq!(str::from_utf8(key).expect("key"), "baz");
        assert_eq!(val, Some(Value::Str("héllo, yöu")));
        let (key, val) = iter.next().unwrap().unwrap();
        assert_eq!(str::from_utf8(key).expect("key"), "foo");
        assert_eq!(val, Some(Value::I64(1234)));
        let (key, val) = iter.next().unwrap().unwrap();
        assert_eq!(str::from_utf8(key).expect("key"), "héllò, töűrîst");
        assert_eq!(val, Some(Value::Str("Emil.RuleZ!")));
        let (key, val) = iter.next().unwrap().unwrap();
        assert_eq!(str::from_utf8(key).expect("key"), "noo");
        assert_eq!(val, Some(Value::F64(1234.0.into())));
        let (key, val) = iter.next().unwrap().unwrap();
        assert_eq!(str::from_utf8(key).expect("key"), "你好，遊客");
        assert_eq!(val, Some(Value::Str("米克規則")));
        assert!(iter.next().is_none());

        // Iterate from a given key in "s1"
<<<<<<< HEAD
        let mut iter = reader.iter_from(s1, "moo").unwrap();
        let (key, val) = iter.next().unwrap().unwrap();
=======
        let mut iter = s1.iter_from(&reader, "moo").unwrap();
        let (key, val) = iter.next().unwrap();
>>>>>>> a81dfbeb
        assert_eq!(str::from_utf8(key).expect("key"), "noo");
        assert_eq!(val, Some(Value::F64(1234.0.into())));
        let (key, val) = iter.next().unwrap().unwrap();
        assert_eq!(str::from_utf8(key).expect("key"), "你好，遊客");
        assert_eq!(val, Some(Value::Str("米克規則")));
        assert!(iter.next().is_none());

        // Iterate from a given key in "s2"
<<<<<<< HEAD
        let mut iter = reader.iter_from(s2, "moo").unwrap();
        let (key, val) = iter.next().unwrap().unwrap();
=======
        let mut iter = s2.iter_from(&reader, "moo").unwrap();
        let (key, val) = iter.next().unwrap();
>>>>>>> a81dfbeb
        assert_eq!(str::from_utf8(key).expect("key"), "noo");
        assert_eq!(val, Some(Value::F64(1234.0.into())));
        let (key, val) = iter.next().unwrap().unwrap();
        assert_eq!(str::from_utf8(key).expect("key"), "你好，遊客");
        assert_eq!(val, Some(Value::Str("米克規則")));
        assert!(iter.next().is_none());

        // Iterate from a given prefix in "s1"
<<<<<<< HEAD
        let mut iter = reader.iter_from(s1, "no").unwrap();
        let (key, val) = iter.next().unwrap().unwrap();
=======
        let mut iter = s1.iter_from(&reader, "no").unwrap();
        let (key, val) = iter.next().unwrap();
>>>>>>> a81dfbeb
        assert_eq!(str::from_utf8(key).expect("key"), "noo");
        assert_eq!(val, Some(Value::F64(1234.0.into())));
        let (key, val) = iter.next().unwrap().unwrap();
        assert_eq!(str::from_utf8(key).expect("key"), "你好，遊客");
        assert_eq!(val, Some(Value::Str("米克規則")));
        assert!(iter.next().is_none());

        // Iterate from a given prefix in "s2"
<<<<<<< HEAD
        let mut iter = reader.iter_from(s2, "no").unwrap();
        let (key, val) = iter.next().unwrap().unwrap();
=======
        let mut iter = s2.iter_from(&reader, "no").unwrap();
        let (key, val) = iter.next().unwrap();
>>>>>>> a81dfbeb
        assert_eq!(str::from_utf8(key).expect("key"), "noo");
        assert_eq!(val, Some(Value::F64(1234.0.into())));
        let (key, val) = iter.next().unwrap().unwrap();
        assert_eq!(str::from_utf8(key).expect("key"), "你好，遊客");
        assert_eq!(val, Some(Value::Str("米克規則")));
        assert!(iter.next().is_none());
    }

    #[test]
    fn test_store_multiple_thread() {
        let root = Builder::new().prefix("test_multiple_thread").tempdir().expect("tempdir");
        fs::create_dir_all(root.path()).expect("dir created");
        let rkv_arc = Arc::new(RwLock::new(Rkv::new(root.path()).expect("new succeeded")));
        let mut store = rkv_arc.read().unwrap().open_single("test", StoreOptions::create()).expect("opened");

        let num_threads = 10;
        let mut write_handles = Vec::with_capacity(num_threads as usize);
        let mut read_handles = Vec::with_capacity(num_threads as usize);

        // Note that this isn't intended to demonstrate a good use of threads.
        // For this shape of data, it would be more performant to write/read
        // all values using one transaction in a single thread. The point here
        // is just to confirm that a store can be shared by multiple threads.

        // For each KV pair, spawn a thread that writes it to the store.
        for i in 0..num_threads {
            let rkv_arc = rkv_arc.clone();
            write_handles.push(thread::spawn(move || {
                let rkv = rkv_arc.write().expect("rkv");
                let mut writer = rkv.write().expect("writer");
                store.put(&mut writer, i.to_string(), &Value::U64(i)).expect("written");
                writer.commit().unwrap();
            }));
        }
        for handle in write_handles {
            handle.join().expect("joined");
        }

        // For each KV pair, spawn a thread that reads it from the store
        // and returns its value.
        for i in 0..num_threads {
            let rkv_arc = rkv_arc.clone();
            read_handles.push(thread::spawn(move || {
                let rkv = rkv_arc.read().expect("rkv");
                let reader = rkv.read().expect("reader");
                let value = match store.get(&reader, i.to_string()) {
                    Ok(Some(Value::U64(value))) => value,
                    Ok(Some(_)) => panic!("value type unexpected"),
                    Ok(None) => panic!("value not found"),
                    Err(err) => panic!(err),
                };
                assert_eq!(value, i);
                value
            }));
        }

        // Sum the values returned from the threads and confirm that they're
        // equal to the sum of values written to the threads.
        let thread_sum: u64 = read_handles.into_iter().map(|handle| handle.join().expect("value")).sum();
        assert_eq!(thread_sum, (0..num_threads).sum());
    }
}<|MERGE_RESOLUTION|>--- conflicted
+++ resolved
@@ -437,10 +437,10 @@
         let mut writer = k.write().unwrap();
         {
             let mut iter = multistore.get(&mut writer, "str1").unwrap();
-            let (id, val) = iter.next().unwrap();
-            assert_eq!((id, val.unwrap().unwrap()), (&b"str1"[..], Value::Str("str1 bar")));
-            let (id, val) = iter.next().unwrap();
-            assert_eq!((id, val.unwrap().unwrap()), (&b"str1"[..], Value::Str("str1 foo")));
+            let (id, val) = iter.next().unwrap().unwrap();
+            assert_eq!((id, val), (&b"str1"[..], Some(Value::Str("str1 bar"))));
+            let (id, val) = iter.next().unwrap().unwrap();
+            assert_eq!((id, val), (&b"str1"[..], Some(Value::Str("str1 foo"))));
         }
         writer.commit().unwrap();
         let mut writer = k.write().unwrap();
@@ -671,13 +671,8 @@
         let reader = k.read().unwrap();
 
         // Reader.iter() returns (key, value) tuples ordered by key.
-<<<<<<< HEAD
-        let mut iter = reader.iter_start(sk).unwrap();
-        let (key, val) = iter.next().unwrap().unwrap();
-=======
         let mut iter = sk.iter_start(&reader).unwrap();
-        let (key, val) = iter.next().unwrap();
->>>>>>> a81dfbeb
+        let (key, val) = iter.next().unwrap().unwrap();
         assert_eq!(str::from_utf8(key).expect("key"), "bar");
         assert_eq!(val, Some(Value::Bool(true)));
         let (key, val) = iter.next().unwrap().unwrap();
@@ -703,13 +698,8 @@
 
         // Reader.iter_from() begins iteration at the first key equal to
         // or greater than the given key.
-<<<<<<< HEAD
-        let mut iter = reader.iter_from(sk, "moo").unwrap();
-        let (key, val) = iter.next().unwrap().unwrap();
-=======
         let mut iter = sk.iter_from(&reader, "moo").unwrap();
-        let (key, val) = iter.next().unwrap();
->>>>>>> a81dfbeb
+        let (key, val) = iter.next().unwrap().unwrap();
         assert_eq!(str::from_utf8(key).expect("key"), "noo");
         assert_eq!(val, Some(Value::F64(1234.0.into())));
         let (key, val) = iter.next().unwrap().unwrap();
@@ -719,13 +709,8 @@
 
         // Reader.iter_from() works as expected when the given key is a prefix
         // of a key in the store.
-<<<<<<< HEAD
-        let mut iter = reader.iter_from(sk, "no").unwrap();
-        let (key, val) = iter.next().unwrap().unwrap();
-=======
         let mut iter = sk.iter_from(&reader, "no").unwrap();
-        let (key, val) = iter.next().unwrap();
->>>>>>> a81dfbeb
+        let (key, val) = iter.next().unwrap().unwrap();
         assert_eq!(str::from_utf8(key).expect("key"), "noo");
         assert_eq!(val, Some(Value::F64(1234.0.into())));
         let (key, val) = iter.next().unwrap().unwrap();
@@ -821,13 +806,8 @@
         let reader = k.read().unwrap();
 
         // Iterate through the whole store in "s1"
-<<<<<<< HEAD
-        let mut iter = reader.iter_start(s1).unwrap();
-        let (key, val) = iter.next().unwrap().unwrap();
-=======
         let mut iter = s1.iter_start(&reader).unwrap();
-        let (key, val) = iter.next().unwrap();
->>>>>>> a81dfbeb
+        let (key, val) = iter.next().unwrap().unwrap();
         assert_eq!(str::from_utf8(key).expect("key"), "bar");
         assert_eq!(val, Some(Value::Bool(true)));
         let (key, val) = iter.next().unwrap().unwrap();
@@ -848,13 +828,8 @@
         assert!(iter.next().is_none());
 
         // Iterate through the whole store in "s2"
-<<<<<<< HEAD
-        let mut iter = reader.iter_start(s2).unwrap();
-        let (key, val) = iter.next().unwrap().unwrap();
-=======
         let mut iter = s2.iter_start(&reader).unwrap();
-        let (key, val) = iter.next().unwrap();
->>>>>>> a81dfbeb
+        let (key, val) = iter.next().unwrap().unwrap();
         assert_eq!(str::from_utf8(key).expect("key"), "bar");
         assert_eq!(val, Some(Value::Bool(true)));
         let (key, val) = iter.next().unwrap().unwrap();
@@ -875,13 +850,8 @@
         assert!(iter.next().is_none());
 
         // Iterate from a given key in "s1"
-<<<<<<< HEAD
-        let mut iter = reader.iter_from(s1, "moo").unwrap();
-        let (key, val) = iter.next().unwrap().unwrap();
-=======
         let mut iter = s1.iter_from(&reader, "moo").unwrap();
-        let (key, val) = iter.next().unwrap();
->>>>>>> a81dfbeb
+        let (key, val) = iter.next().unwrap().unwrap();
         assert_eq!(str::from_utf8(key).expect("key"), "noo");
         assert_eq!(val, Some(Value::F64(1234.0.into())));
         let (key, val) = iter.next().unwrap().unwrap();
@@ -890,13 +860,8 @@
         assert!(iter.next().is_none());
 
         // Iterate from a given key in "s2"
-<<<<<<< HEAD
-        let mut iter = reader.iter_from(s2, "moo").unwrap();
-        let (key, val) = iter.next().unwrap().unwrap();
-=======
         let mut iter = s2.iter_from(&reader, "moo").unwrap();
-        let (key, val) = iter.next().unwrap();
->>>>>>> a81dfbeb
+        let (key, val) = iter.next().unwrap().unwrap();
         assert_eq!(str::from_utf8(key).expect("key"), "noo");
         assert_eq!(val, Some(Value::F64(1234.0.into())));
         let (key, val) = iter.next().unwrap().unwrap();
@@ -905,13 +870,8 @@
         assert!(iter.next().is_none());
 
         // Iterate from a given prefix in "s1"
-<<<<<<< HEAD
-        let mut iter = reader.iter_from(s1, "no").unwrap();
-        let (key, val) = iter.next().unwrap().unwrap();
-=======
         let mut iter = s1.iter_from(&reader, "no").unwrap();
-        let (key, val) = iter.next().unwrap();
->>>>>>> a81dfbeb
+        let (key, val) = iter.next().unwrap().unwrap();
         assert_eq!(str::from_utf8(key).expect("key"), "noo");
         assert_eq!(val, Some(Value::F64(1234.0.into())));
         let (key, val) = iter.next().unwrap().unwrap();
@@ -920,13 +880,8 @@
         assert!(iter.next().is_none());
 
         // Iterate from a given prefix in "s2"
-<<<<<<< HEAD
-        let mut iter = reader.iter_from(s2, "no").unwrap();
-        let (key, val) = iter.next().unwrap().unwrap();
-=======
         let mut iter = s2.iter_from(&reader, "no").unwrap();
-        let (key, val) = iter.next().unwrap();
->>>>>>> a81dfbeb
+        let (key, val) = iter.next().unwrap().unwrap();
         assert_eq!(str::from_utf8(key).expect("key"), "noo");
         assert_eq!(val, Some(Value::F64(1234.0.into())));
         let (key, val) = iter.next().unwrap().unwrap();
