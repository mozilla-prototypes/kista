[package]
name = "rkv"
version = "0.7.0"
authors = ["Richard Newman <rnewman@twinql.com>", "Nan Jiang <najiang@mozilla.com>", "Myk Melez <myk@mykzilla.org>"]
description = "a simple, humane, typed Rust interface to LMDB"
license = "Apache-2.0"
homepage = "https://github.com/mozilla/rkv"
repository = "https://github.com/mozilla/rkv"
readme = "README.md"
keywords = ["lmdb", "database", "storage"]
categories = ["database"]
edition = "2018"

[features]
default = []
backtrace = ["failure/backtrace", "failure/std"]

[dependencies]
arrayref = "0.3"
bincode = "1.0"
<<<<<<< HEAD
lazy_static = "1.0"
lmdb-rkv = "0.11"
=======
lazy_static = "1.0.2"
lmdb-rkv = "0.9"
>>>>>>> a2f760fa
ordered-float = "1.0"
uuid = "0.7"
serde = "1.0"
serde_derive = "1.0"
url = "1.7.0"

# Get rid of failure's dependency on backtrace. Eventually
# backtrace will move into Rust core, but we don't need it here.
[dependencies.failure]
version = "0.1.2"
default_features = false
features = ["derive"]

[dev-dependencies]
byteorder = "1"
tempfile = "3"<|MERGE_RESOLUTION|>--- conflicted
+++ resolved
@@ -18,13 +18,8 @@
 [dependencies]
 arrayref = "0.3"
 bincode = "1.0"
-<<<<<<< HEAD
-lazy_static = "1.0"
 lmdb-rkv = "0.11"
-=======
 lazy_static = "1.0.2"
-lmdb-rkv = "0.9"
->>>>>>> a2f760fa
 ordered-float = "1.0"
 uuid = "0.7"
 serde = "1.0"
