// Any copyright is dedicated to the Public Domain.
// http://creativecommons.org/publicdomain/zero/1.0/

//! A demo that showcases the basic usage of iterators in rkv.
//!
//! You can test this out by running:
//!
//!     cargo run --example iterator

use rkv::{
    Manager,
    Rkv,
    SingleStore,
    StoreError,
    StoreOptions,
    Transaction,
    Value,
};
use tempfile::Builder;

use std::fs;
use std::str;

fn main() {
    let root = Builder::new().prefix("iterator").tempdir().unwrap();
    fs::create_dir_all(root.path()).unwrap();
    let p = root.path();

    let created_arc = Manager::singleton().write().unwrap().get_or_create(p, Rkv::new).unwrap();
    let k = created_arc.read().unwrap();
    let store = k.open_single("store", StoreOptions::create()).unwrap();

    populate_store(&k, store).unwrap();

    let reader = k.read().unwrap();

    println!("Iterating from the beginning...");
    // Reader::iter_start() iterates from the first item in the store, and
    // returns the (key, value) tuples in order.
<<<<<<< HEAD
    let mut iter = reader.iter_start(store).unwrap();
    while let Some(Ok((country, city))) = iter.next() {
=======
    let mut iter = store.iter_start(&reader).unwrap();
    while let Some((country, city)) = iter.next() {
>>>>>>> a81dfbeb
        println!("{}, {:?}", str::from_utf8(country).unwrap(), city);
    }

    println!("");
    println!("Iterating from the given key...");
    // Reader::iter_from() iterates from the first key equal to or greater
    // than the given key.
<<<<<<< HEAD
    let mut iter = reader.iter_from(store, "Japan").unwrap();
    while let Some(Ok((country, city))) = iter.next() {
=======
    let mut iter = store.iter_from(&reader, "Japan").unwrap();
    while let Some((country, city)) = iter.next() {
>>>>>>> a81dfbeb
        println!("{}, {:?}", str::from_utf8(country).unwrap(), city);
    }

    println!("");
    println!("Iterating from the given prefix...");
<<<<<<< HEAD
    let mut iter = reader.iter_from(store, "Un").unwrap();
    while let Some(Ok((country, city))) = iter.next() {
=======
    let mut iter = store.iter_from(&reader, "Un").unwrap();
    while let Some((country, city)) = iter.next() {
>>>>>>> a81dfbeb
        println!("{}, {:?}", str::from_utf8(country).unwrap(), city);
    }
}

fn populate_store(k: &Rkv, mut store: SingleStore) -> Result<(), StoreError> {
    let mut writer = k.write()?;
    for (country, city) in vec![
        ("Canada", Value::Str("Ottawa")),
        ("United States of America", Value::Str("Washington")),
        ("Germany", Value::Str("Berlin")),
        ("France", Value::Str("Paris")),
        ("Italy", Value::Str("Rome")),
        ("United Kingdom", Value::Str("London")),
        ("Japan", Value::Str("Tokyo")),
    ] {
        store.put(&mut writer, country, &city)?;
    }
    writer.commit().map_err(|e| e.into())
}<|MERGE_RESOLUTION|>--- conflicted
+++ resolved
@@ -37,13 +37,8 @@
     println!("Iterating from the beginning...");
     // Reader::iter_start() iterates from the first item in the store, and
     // returns the (key, value) tuples in order.
-<<<<<<< HEAD
-    let mut iter = reader.iter_start(store).unwrap();
+    let mut iter = store.iter_start(&reader).unwrap();
     while let Some(Ok((country, city))) = iter.next() {
-=======
-    let mut iter = store.iter_start(&reader).unwrap();
-    while let Some((country, city)) = iter.next() {
->>>>>>> a81dfbeb
         println!("{}, {:?}", str::from_utf8(country).unwrap(), city);
     }
 
@@ -51,25 +46,15 @@
     println!("Iterating from the given key...");
     // Reader::iter_from() iterates from the first key equal to or greater
     // than the given key.
-<<<<<<< HEAD
-    let mut iter = reader.iter_from(store, "Japan").unwrap();
+    let mut iter = store.iter_from(&reader, "Japan").unwrap();
     while let Some(Ok((country, city))) = iter.next() {
-=======
-    let mut iter = store.iter_from(&reader, "Japan").unwrap();
-    while let Some((country, city)) = iter.next() {
->>>>>>> a81dfbeb
         println!("{}, {:?}", str::from_utf8(country).unwrap(), city);
     }
 
     println!("");
     println!("Iterating from the given prefix...");
-<<<<<<< HEAD
-    let mut iter = reader.iter_from(store, "Un").unwrap();
+    let mut iter = store.iter_from(&reader, "Un").unwrap();
     while let Some(Ok((country, city))) = iter.next() {
-=======
-    let mut iter = store.iter_from(&reader, "Un").unwrap();
-    while let Some((country, city)) = iter.next() {
->>>>>>> a81dfbeb
         println!("{}, {:?}", str::from_utf8(country).unwrap(), city);
     }
 }
